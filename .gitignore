--- conflicted
+++ resolved
@@ -21,8 +21,5 @@
 .env.prod
 .env*.bak
 /venv/
-<<<<<<< HEAD
 rustc-*.txt
-=======
-/botenv/
->>>>>>> 1222ef15
+/botenv/